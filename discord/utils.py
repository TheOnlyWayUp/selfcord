--- conflicted
+++ resolved
@@ -50,6 +50,7 @@
     overload,
     TYPE_CHECKING,
 )
+import collections
 import unicodedata
 from base64 import b64encode
 from bisect import bisect_left
@@ -71,12 +72,8 @@
 import types
 import warnings
 
-<<<<<<< HEAD
 import yarl
-=======
 from .enums import BrowserEnum
-from .errors import InvalidArgument
->>>>>>> 0f2dda9d
 
 try:
     import orjson

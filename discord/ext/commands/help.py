--- conflicted
+++ resolved
@@ -29,9 +29,6 @@
 import functools
 import re
 
-<<<<<<< HEAD
-from typing import TYPE_CHECKING
-=======
 from typing import (
     TYPE_CHECKING,
     Optional,
@@ -46,7 +43,6 @@
     Sequence,
     Mapping,
 )
->>>>>>> 181fc42b
 
 import discord.utils
 

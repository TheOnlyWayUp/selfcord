--- conflicted
+++ resolved
@@ -322,14 +322,9 @@
     parser.add_argument('--hide-commands', help='whether to hide all commands in the cog', action='store_true')
     parser.add_argument('--full', help='add all special methods as well', action='store_true')
 
-<<<<<<< HEAD
 
 def parse_args() -> Tuple[argparse.ArgumentParser, argparse.Namespace]:
-    parser = argparse.ArgumentParser(prog='discord', description='Tools for helping with discord.py')
-=======
-def parse_args():
     parser = argparse.ArgumentParser(prog='discord', description='Tools for helping with discord.py-self')
->>>>>>> 49749791
     parser.add_argument('-v', '--version', action='store_true', help='shows the library version')
     parser.set_defaults(func=core)
 

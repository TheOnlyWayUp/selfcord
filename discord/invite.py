--- conflicted
+++ resolved
@@ -29,14 +29,9 @@
 from .utils import parse_time, snowflake_time, _get_as_snowflake, MISSING
 from .object import Object
 from .mixins import Hashable
-<<<<<<< HEAD
-from .enums import ChannelType, VerificationLevel, InviteTarget, try_enum
-from .appinfo import PartialAppInfo
 from .scheduled_event import ScheduledEvent
-=======
 from .enums import ChannelType, VerificationLevel, InviteTarget, InviteType, try_enum
 from .welcome_screen import WelcomeScreen
->>>>>>> 0f2dda9d
 
 __all__ = (
     'PartialInviteChannel',
@@ -57,15 +52,11 @@
     )
     from .state import ConnectionState
     from .guild import Guild
-    from .abc import GuildChannel, PrivateChannel
+    from .abc import GuildChannel, PrivateChannel, Snowflake
     from .user import User
-<<<<<<< HEAD
-    from .abc import Snowflake
-=======
     from .appinfo import PartialApplication
     from .message import Message
     from .channel import GroupChannel
->>>>>>> 0f2dda9d
 
     InviteGuildType = Union[Guild, 'PartialInviteGuild', Object]
     InviteChannelType = Union[GuildChannel, 'PartialInviteChannel', Object, PrivateChannel]
@@ -328,18 +319,16 @@
         The embedded application the invite targets, if any.
 
         .. versionadded:: 2.0
-<<<<<<< HEAD
     scheduled_event: Optional[:class:`ScheduledEvent`]
         The scheduled event associated with this invite, if any.
 
         .. versionadded:: 2.0
     scheduled_event_id: Optional[:class:`int`]
         The ID of the scheduled event associated with this invite, if any.
-=======
-
+
+        .. versionadded:: 2.0
     welcome_screen: Optional[:class:`WelcomeScreen`]
         The guild's welcome screen, if available.
->>>>>>> 0f2dda9d
 
         .. versionadded:: 2.0
     """
@@ -362,14 +351,11 @@
         'approximate_presence_count',
         'target_application',
         'expires_at',
-<<<<<<< HEAD
         'scheduled_event',
         'scheduled_event_id',
-=======
         '_message',
         'welcome_screen',
         'type',
->>>>>>> 0f2dda9d
     )
 
     BASE = 'https://discord.gg'
@@ -430,13 +416,7 @@
         self.scheduled_event_id: Optional[int] = self.scheduled_event.id if self.scheduled_event else None
 
     @classmethod
-<<<<<<< HEAD
-    def from_incomplete(cls, *, state: ConnectionState, data: InvitePayload) -> Self:
-=======
-    def from_incomplete(
-        cls: Type[I], *, state: ConnectionState, data: InvitePayload, message: Optional[Message] = None
-    ) -> I:
->>>>>>> 0f2dda9d
+    def from_incomplete(cls, *, state: ConnectionState, data: InvitePayload, message: Optional[Message] = None) -> Self:
         guild: Optional[Union[Guild, PartialInviteGuild]]
         try:
             guild_data = data['guild']

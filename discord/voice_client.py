"""
The MIT License (MIT)

Copyright (c) 2015-present Rapptz

Permission is hereby granted, free of charge, to any person obtaining a
copy of this software and associated documentation files (the "Software"),
to deal in the Software without restriction, including without limitation
the rights to use, copy, modify, merge, publish, distribute, sublicense,
and/or sell copies of the Software, and to permit persons to whom the
Software is furnished to do so, subject to the following conditions:

The above copyright notice and this permission notice shall be included in
all copies or substantial portions of the Software.

THE SOFTWARE IS PROVIDED "AS IS", WITHOUT WARRANTY OF ANY KIND, EXPRESS
OR IMPLIED, INCLUDING BUT NOT LIMITED TO THE WARRANTIES OF MERCHANTABILITY,
FITNESS FOR A PARTICULAR PURPOSE AND NONINFRINGEMENT. IN NO EVENT SHALL THE
AUTHORS OR COPYRIGHT HOLDERS BE LIABLE FOR ANY CLAIM, DAMAGES OR OTHER
LIABILITY, WHETHER IN AN ACTION OF CONTRACT, TORT OR OTHERWISE, ARISING
FROM, OUT OF OR IN CONNECTION WITH THE SOFTWARE OR THE USE OR OTHER
DEALINGS IN THE SOFTWARE.


Some documentation to refer to:

- Our main web socket (mWS) sends opcode 4 with a guild ID and channel ID.
- The mWS receives VOICE_STATE_UPDATE and VOICE_SERVER_UPDATE.
- We pull the session_id from VOICE_STATE_UPDATE.
- We pull the token, endpoint and server_id from VOICE_SERVER_UPDATE.
- Then we initiate the voice web socket (vWS) pointing to the endpoint.
- We send opcode 0 with the user_id, server_id, session_id and token using the vWS.
- The vWS sends back opcode 2 with an ssrc, port, modes(array) and hearbeat_interval.
- We send a UDP discovery packet to endpoint:port and receive our IP and our port in LE.
- Then we send our IP and port via vWS with opcode 1.
- When that's all done, we receive opcode 4 from the vWS.
- Finally we can transmit data to endpoint:port.
"""

from __future__ import annotations

import asyncio
from dataclasses import dataclass
import socket
import logging
import struct
import threading
<<<<<<< HEAD
from typing import Any, Callable, List, Optional, TYPE_CHECKING, Tuple, Union
=======
from typing import Any, Callable, Dict, List, Optional, TYPE_CHECKING, Tuple
>>>>>>> 0f2dda9d

from . import opus, utils
from .backoff import ExponentialBackoff
from .gateway import *
from .errors import ClientException, ConnectionClosed
from .player import AudioPlayer, AudioSource
from .utils import MISSING

if TYPE_CHECKING:
    from .client import Client
    from .guild import Guild
    from .state import ConnectionState
    from .user import ClientUser
    from .opus import Encoder
    from .channel import StageChannel, VoiceChannel
    from . import abc

    from .types.voice import (
        GuildVoiceState as GuildVoiceStatePayload,
        VoiceServerUpdate as VoiceServerUpdatePayload,
        SupportedModes,
    )

<<<<<<< HEAD
    VocalGuildChannel = Union[VoiceChannel, StageChannel]

=======
>>>>>>> 0f2dda9d

has_nacl: bool

try:
    import nacl.secret  # type: ignore

    has_nacl = True
except ImportError:
    has_nacl = False

__all__ = (
    'VoiceProtocol',
    'VoiceClient',
)

<<<<<<< HEAD

=======
>>>>>>> 0f2dda9d
_log = logging.getLogger(__name__)


class VoiceProtocol:
    """A class that represents the Discord voice protocol.

    This is an abstract class. The library provides a concrete implementation
    under :class:`VoiceClient`.

    This class allows you to implement a protocol to allow for an external
    method of sending voice, such as Lavalink_ or a native library implementation.

    These classes are passed to :meth:`abc.Connectable.connect <VoiceChannel.connect>`.

    .. _Lavalink: https://github.com/freyacodes/Lavalink

    Parameters
    ------------
    client: :class:`Client`
        The client (or its subclasses) that started the connection request.
    channel: :class:`abc.Connectable`
        The voice channel that is being connected to.
    """

    def __init__(self, client: Client, channel: abc.Connectable) -> None:
        self.client: Client = client
        self.channel: abc.Connectable = channel

    async def on_voice_state_update(self, data: GuildVoiceStatePayload) -> None:
        """|coro|

        An abstract method that is called when the client's voice state
        has changed. This corresponds to ``VOICE_STATE_UPDATE``.

        Parameters
        ------------
        data: :class:`dict`
            The raw `voice state payload`__.

            .. _voice_state_update_payload: https://discord.com/developers/docs/resources/voice#voice-state-object

            __ voice_state_update_payload_
        """
        raise NotImplementedError

    async def on_voice_server_update(self, data: VoiceServerUpdatePayload) -> None:
        """|coro|

        An abstract method that is called when initially connecting to voice.
        This corresponds to ``VOICE_SERVER_UPDATE``.

        Parameters
        ------------
        data: :class:`dict`
            The raw `voice server update payload`__.

            .. _voice_server_update_payload: https://discord.com/developers/docs/topics/gateway#voice-server-update-voice-server-update-event-fields

            __ voice_server_update_payload_
        """
        raise NotImplementedError

    async def connect(self, *, timeout: float, reconnect: bool) -> None:
        """|coro|

        An abstract method called when the client initiates the connection request.

        When a connection is requested initially, the library calls the constructor
        under ``__init__`` and then calls :meth:`connect`. If :meth:`connect` fails at
        some point then :meth:`disconnect` is called.

        Within this method, to start the voice connection flow it is recommended to
        use :meth:`Guild.change_voice_state` to start the flow. After which,
        :meth:`on_voice_server_update` and :meth:`on_voice_state_update` will be called.
        The order that these two are called is unspecified.

        Parameters
        ------------
        timeout: :class:`float`
            The timeout for the connection.
        reconnect: :class:`bool`
            Whether reconnection is expected.
        """
        raise NotImplementedError

    async def disconnect(self, *, force: bool) -> None:
        """|coro|

        An abstract method called when the client terminates the connection.

        See :meth:`cleanup`.

        Parameters
        ------------
        force: :class:`bool`
            Whether the disconnection was forced.
        """
        raise NotImplementedError

    def cleanup(self) -> None:
        """This method *must* be called to ensure proper clean-up during a disconnect.

        It is advisable to call this from within :meth:`disconnect` when you are
        completely done with the voice protocol instance.

        This method removes it from the internal state cache that keeps track of
        currently alive voice clients. Failure to clean-up will cause subsequent
        connections to report that it's still connected.
        """
        key_id, _ = self.channel._get_voice_client_key()
        self.client._connection._remove_voice_client(key_id)


<<<<<<< HEAD
=======
class Player:
    def __init__(self, client: VoiceClient) -> None:
        self.client = client
        self.loop: asyncio.AbstractEventLoop = client.loop

        self.encoder: Encoder = MISSING
        self._player: AudioPlayer = MISSING

    def send(self, data: bytes, encode: bool = True) -> None:
        """Sends an audio packet composed of the data.

        You must be connected to play audio.

        Parameters
        ----------
        data: :class:`bytes`
            The :term:`py:bytes-like object` denoting PCM or Opus voice data.
        encode: :class:`bool`
            Indicates if ``data`` should be encoded into Opus.

        Raises
        -------
        ClientException
            You are not connected.
        opus.OpusError
            Encoding the data failed.
        """
        if encode:
            data = self.encoder.encode(data, self.encoder.SAMPLES_PER_FRAME)

        self.client.send_audio_packet(data)

    @property
    def ws(self) -> DiscordVoiceWebSocket:
        return self.client.ws

    @property
    def source(self) -> Optional[AudioSource]:
        """Optional[:class:`AudioSource`]: The audio source being played, if playing.

        This property can also be used to change the audio source currently being played.
        """
        return self._player.source if self._player else None

    @source.setter
    def source(self, value) -> None:
        if not isinstance(value, AudioSource):
            raise TypeError('Expected AudioSource not {0.__class__.__name__}'.format(value))

        if self._player is None:
            raise ValueError('Not playing anything')

        self._player._set_source(value)

    def is_playing(self) -> bool:
        """Indicates if we're currently playing audio."""
        return self._player and self._player.is_playing()

    def is_paused(self) -> bool:
        """Indicates if we're playing audio, but if we're paused."""
        return self._player and self._player.is_paused()

    def play(
        self, source: AudioSource, *, after: Callable[[Optional[Exception]], Any] = None
    ) -> None:
        """Plays an :class:`AudioSource`.

        The finalizer, ``after`` is called after the source has been exhausted
        or an error occurred.

        If an error happens while the audio player is running, the exception is
        caught and the audio player is then stopped.  If no after callback is
        passed, any caught exception will be displayed as if it were raised.

        Parameters
        -----------
        source: :class:`AudioSource`
            The audio source we're reading from.
        after: Callable[[:class:`Exception`], Any]
            The finalizer that is called after the stream is exhausted.
            This function must have a single parameter, ``error``, that
            denotes an optional exception that was raised during playing.

        Raises
        -------
        ClientException
            Already playing audio or not connected.
        TypeError
            Source is not a :class:`AudioSource` or after is not a callable.
        OpusNotLoaded
            Source is not opus encoded and opus is not loaded.
        """
        if not self.client.is_connected():
            raise ClientException('Not connected to voice')

        if self.is_playing():
            raise ClientException('Already playing audio')

        if not isinstance(source, AudioSource):
            raise TypeError(f'source must be an AudioSource not {source.__class__.__name__}')

        if not self.encoder and not source.is_opus():
            self.encoder = opus.Encoder()

        self._player = AudioPlayer(source, self, after=after)
        self._player.start()

    def pause(self) -> None:
        """Pauses the audio playing."""
        if self._player:
            self._player.pause()

    def resume(self) -> None:
        """Resumes the audio playing."""
        if self._player:
            self._player.resume()

    def stop(self) -> None:
        """Stops playing audio."""
        if self._player:
            self._player.stop()
            self._player = MISSING


class Listener:
    def __init__(self, client: VoiceClient) -> None:
        self.client = client
        self.loop: asyncio.AbstractEventLoop = client.loop

        self.decoder = None
        self._listener = None

    @property
    def ws(self) -> DiscordVoiceWebSocket:
        return self.client.ws

    def is_listening(self) -> bool:
        """Indicates if we're currently listening."""
        return self._listener is not None and self._listener.is_listening()

    def is_paused(self) -> bool:
        """Indicates if we're listening, but we're paused."""
        return self._listener is not None and self._listener.is_paused()

    def listen(self, sink, *, callback=None) -> None:
        if not self.client.is_connected():
            raise ClientException('Not connected to voice')

        if self.is_listening():
            raise ClientException('Already listening')

        if not isinstance(sink, AudioSink):
            raise TypeError(f'sink must an AudioSink not {sink.__class__.__name__}')


>>>>>>> 0f2dda9d
class VoiceClient(VoiceProtocol):
    """Represents a Discord voice connection.

    You do not create these, you typically get them from
    e.g. :meth:`VoiceChannel.connect`.

    Warning
    --------
    In order to use PCM based AudioSources, you must have the opus library
    installed on your system and loaded through :func:`opus.load_opus`.
    Otherwise, your AudioSources must be opus encoded (e.g. using :class:`FFmpegOpusAudio`)
    or the library will not be able to transmit audio.

    Attributes
    -----------
    session_id: :class:`str`
        The voice connection session ID.
    token: :class:`str`
        The voice connection token.
    endpoint: :class:`str`
        The endpoint we are connecting to.
    channel: Union[:class:`VoiceChannel`, :class:`StageChannel`]
        The voice channel connected to.
    loop: :class:`asyncio.AbstractEventLoop`
        The event loop that the voice client is running on.
    """

    channel: VocalGuildChannel
    endpoint_ip: str
    voice_port: int
    secret_key: List[int]
<<<<<<< HEAD
    ssrc: int
=======
>>>>>>> 0f2dda9d

    def __init__(self, client: Client, channel: abc.Connectable):
        if not has_nacl:
            raise RuntimeError("PyNaCl library needed in order to use voice")

        super().__init__(client, channel)
        state = client._connection
        self.token: str = MISSING
        self.server_id: int = MISSING
        self.socket = MISSING
        self.loop: asyncio.AbstractEventLoop = state.loop
        self._state: ConnectionState = state
        # This will be used in the threads
        self._connected: threading.Event = threading.Event()

        self._handshaking: bool = False
        self._potentially_reconnecting: bool = False
        self._voice_state_complete: asyncio.Event = asyncio.Event()
        self._voice_server_complete: asyncio.Event = asyncio.Event()

        self.mode: str = MISSING
        self._connections: int = 0
        self.sequence: int = 0
        self.timestamp: int = 0
        self.player = Player(self)
        self.listener = Listener(self)
        self.timeout: float = 0
        self._runner: asyncio.Task = MISSING
        self._lite_nonce: int = 0
        self.ws: DiscordVoiceWebSocket = MISSING
        self.idrcs: Dict[int, int] = {}
        self.ssids: Dict[int, int] = {}

    warn_nacl = not has_nacl
    supported_modes: Tuple[SupportedModes, ...] = (
        'xsalsa20_poly1305_lite',
        'xsalsa20_poly1305_suffix',
        'xsalsa20_poly1305',
    )

    @property
<<<<<<< HEAD
    def guild(self) -> Guild:
        """:class:`Guild`: The guild we're connected to."""
        return self.channel.guild
=======
    def ssrc(self) -> int:
        """:class:`str`: Our ssrc."""
        return self.idrcs.get(self.user.id)  # type: ignore

    @ssrc.setter
    def ssrc(self, value):
        self.idrcs[self.user.id] = value
        self.ssids[value] = self.user.id

    @property
    def guild(self) -> Optional[Guild]:
        """Optional[:class:`Guild`]: The guild we're connected to, if applicable."""
        return getattr(self.channel, 'guild', None)
>>>>>>> 0f2dda9d

    @property
    def user(self) -> ClientUser:
        """:class:`ClientUser`: The user connected to voice (i.e. ourselves)."""
<<<<<<< HEAD
        return self._state.user  # type: ignore - user can't be None after login
=======
        return self._state.user  # type: ignore
>>>>>>> 0f2dda9d

    # Connection related

    async def on_voice_state_update(self, data: GuildVoiceStatePayload) -> None:
        self.session_id = data['session_id']
        channel_id = data['channel_id']

        if not self._handshaking or self._potentially_reconnecting:
            # If we're done handshaking then we just need to update ourselves
            # If we're potentially reconnecting due to a 4014, then we need to differentiate
            # a channel move and an actual force disconnect
            if channel_id is None:
                # We're being disconnected so cleanup
                await self.disconnect()
            else:
<<<<<<< HEAD
                self.channel = channel_id and self.guild.get_channel(int(channel_id))  # type: ignore - this won't be None
=======
                guild = self.guild
                if guild is not None:
                    self.channel = channel_id and guild.get_channel(int(channel_id))  # type: ignore
                else:
                    self.channel = channel_id and self._state._get_private_channel(int(channel_id))  # type: ignore
>>>>>>> 0f2dda9d
        else:
            self._voice_state_complete.set()

    async def on_voice_server_update(self, data: VoiceServerUpdatePayload) -> None:
        if self._voice_server_complete.is_set():
            _log.info('Ignoring extraneous voice server update.')
            return

<<<<<<< HEAD
        self.token = data['token']
        self.server_id = int(data['guild_id'])
=======
        if 'token' in data:
            self.token = data['token']
        self.server_id = server_id = utils._get_as_snowflake(data, 'guild_id')
        if server_id is None:
            self.server_id = utils._get_as_snowflake(data, 'channel_id')
>>>>>>> 0f2dda9d
        endpoint = data.get('endpoint')

        if endpoint is None or self.token is None:
            _log.warning(
                'Awaiting endpoint... This requires waiting. '
                'If timeout occurred considering raising the timeout and reconnecting.'
            )
            return

        self.endpoint, _, _ = endpoint.rpartition(':')
        if self.endpoint.startswith('wss://'):
            self.endpoint = self.endpoint[6:]  # Shouldn't ever be there...

        self.endpoint_ip = MISSING

        self.socket = socket.socket(socket.AF_INET, socket.SOCK_DGRAM)
        self.socket.setblocking(False)

        if not self._handshaking:
            # If we're not handshaking then we need to terminate our previous connection to the websocket
            await self.ws.close(4000)
            return

        self._voice_server_complete.set()

    async def voice_connect(self) -> None:
        channel = await self.channel._get_channel() if self.channel else None
        if self.guild:
            await self.guild.change_voice_state(channel=channel)
        else:
            await self._state.client.change_voice_state(channel=channel)

    async def voice_disconnect(self) -> None:
        _log.info('The voice handshake is being terminated for channel ID %s (guild ID %s).', (await self.channel._get_channel()).id, getattr(self.guild, 'id', None))
        if self.guild:
            await self.guild.change_voice_state(channel=None)
        else:
            await self._state.client.change_voice_state(channel=None)

    def prepare_handshake(self) -> None:
        self._voice_state_complete.clear()
        self._voice_server_complete.clear()
        self._handshaking = True
        _log.info('Starting voice handshake (connection attempt %d)...', self._connections + 1)
        self._connections += 1

    def finish_handshake(self) -> None:
        _log.info('Voice handshake complete. Endpoint found: %s.', self.endpoint)
        self._handshaking = False
        self._voice_server_complete.clear()
        self._voice_state_complete.clear()

    async def connect_websocket(self, resume=False) -> DiscordVoiceWebSocket:
        ws = await DiscordVoiceWebSocket.from_client(self, resume=resume)
        self._connected.clear()
        while ws.secret_key is None:
            await ws.poll_event()
        self._connected.set()
        return ws

    async def connect(self, *, reconnect: bool, timeout: float) -> None:
        _log.info('Connecting to voice...')
        self.timeout = timeout

        for i in range(5):
            self.prepare_handshake()

            # This has to be created before we start the flow.
            futures = [
                self._voice_state_complete.wait(),
                self._voice_server_complete.wait(),
            ]

            # Start the connection flow
            await self.voice_connect()

            try:
                await utils.sane_wait_for(futures, timeout=timeout)
            except asyncio.TimeoutError:
                await self.disconnect(force=True)
                raise

            self.finish_handshake()

            try:
                self.ws = await self.connect_websocket()
                break
            except (ConnectionClosed, asyncio.TimeoutError):
                if reconnect:
                    _log.exception('Failed to connect to voice. Retrying...')
                    await asyncio.sleep(1 + i * 2.0)
                    await self.voice_disconnect()
                    continue
                else:
                    await self.disconnect(force=True)
                    raise

        if self._runner is MISSING:
            self._runner = self.loop.create_task(self.poll_voice_ws(reconnect))

    async def potential_reconnect(self) -> bool:
        # Attempt to stop the player thread from playing early
        self._connected.clear()
        self.prepare_handshake()
        self._potentially_reconnecting = True
        try:
            # We only care about VOICE_SERVER_UPDATE since VOICE_STATE_UPDATE can come before we get disconnected
            await asyncio.wait_for(self._voice_server_complete.wait(), timeout=self.timeout)
        except asyncio.TimeoutError:
            self._potentially_reconnecting = False
            await self.disconnect(force=True)
            return False

        self.finish_handshake()
        self._potentially_reconnecting = False
        try:
            self.ws = await self.connect_websocket()
        except (ConnectionClosed, asyncio.TimeoutError):
            return False
        else:
            return True

    async def potential_resume(self) -> bool:
        # Attempt to stop the player thread from playing early
        self._connected.clear()
        self._potentially_reconnecting = True

        try:
            self.ws = await self.connect_websocket(resume=True)
        except (ConnectionClosed, asyncio.TimeoutError):
            return False  # Reconnect normally if RESUME failed
        else:
            return True
        finally:
            self._potentially_reconnecting = False

    @property
    def latency(self) -> float:
        """:class:`float`: Latency between a HEARTBEAT and a HEARTBEAT_ACK in seconds.

        This could be referred to as the Discord Voice WebSocket latency and is
        an analogue of user's voice latencies as seen in the Discord client.

        .. versionadded:: 1.4
        """
        ws = self.ws
        return float("inf") if not ws else ws.latency

    @property
    def average_latency(self) -> float:
        """:class:`float`: Average of most recent 20 HEARTBEAT latencies in seconds.

        .. versionadded:: 1.4
        """
        ws = self.ws
        return float("inf") if not ws else ws.average_latency

    async def poll_voice_ws(self, reconnect: bool) -> None:
        backoff = ExponentialBackoff()
        while True:
            try:
                await self.ws.poll_event()
            except (ConnectionClosed, asyncio.TimeoutError) as exc:
                if isinstance(exc, ConnectionClosed):
                    if exc.code == 1000:
                        _log.info('Disconnecting from voice normally, close code %d.', exc.code)
                        await self.disconnect()
                        break
                    if exc.code == 4015:
                        _log.info('Disconnected from voice (close code %d), potentially RESUMEing...', exc.code)
                        successful = await self.potential_resume()
                        if not successful:
                            _log.info('RESUME was unsuccessful, disconnecting from voice normally...')
                            await self.disconnect()
                            break
                        else:
                            continue
                    if exc.code == 4014:
                        _log.info('Disconnected from voice by force (close code %d)... potentially reconnecting.', exc.code)
                        successful = await self.potential_reconnect()
                        if not successful:
                            _log.info('Reconnect was unsuccessful, disconnecting from voice normally...')
                            await self.disconnect()
                            break
                        else:
                            continue

                if not reconnect:
                    await self.disconnect()
                    raise

                retry = backoff.delay()
                _log.exception('Disconnected from voice... Reconnecting in %.2fs.', retry)
                self._connected.clear()
                await asyncio.sleep(retry)
                try:
                    await self.connect(reconnect=True, timeout=self.timeout)
                except asyncio.TimeoutError:
                    # We've retried 5 times, let's continue the loop
                    _log.warning('Could not connect to voice. Retrying...')
                    continue

    async def disconnect(self, *, force: bool = False) -> None:
        """|coro|

        Disconnects this voice client from voice.
        """
        if not force and not self.is_connected():
            return

        self.player.stop()  # TODO: Stop listener
        self._connected.clear()

        try:
            if self.ws:
                await self.ws.close()

            await self.voice_disconnect()
        finally:
            self.cleanup()
            if self.socket:
                self.socket.close()

    async def move_to(self, channel: Optional[abc.Snowflake]) -> None:
        """|coro|

        Moves you to a different voice channel.

        Parameters
        -----------
<<<<<<< HEAD
        channel: Optional[:class:`abc.Snowflake`]
            The channel to move to. Must be a voice channel.
=======
        channel: :class:`abc.Snowflake`
            The channel to move to. Must be a :class:`Connectable`.
>>>>>>> 0f2dda9d
        """
        if self.guild:
            await self.guild.change_voice_state(channel=channel)
        else:
            await self._state.client.change_voice_state(channel=channel)

    def is_connected(self) -> bool:
        """Indicates if the voice client is connected to voice."""
        return self._connected.is_set()

    # Audio related

    def _flip_ssrc(self, query) -> Optional[int]:
        value = self.idrcs.get(query)
        if value is None:
            value = self.ssids.get(query)
        return value

    def _set_ssrc(self, user_id, ssrc) -> None:
        self.idrcs[user_id] = ssrc
        self.ssids[ssrc] = user_id

    def _checked_add(self, attr, value, limit) -> None:
        val = getattr(self, attr)
        if val + value > limit:
            setattr(self, attr, 0)
        else:
            setattr(self, attr, val + value)

    @staticmethod
    def _strip_header(data) -> bytes:
        if data[0] == 0xbe and data[1] == 0xde and len(data) > 4:
            _, length = struct.unpack_from('>HH', data)
            offset = 4 + length * 4
            data = data[offset:]
        return data

    def _get_voice_packet(self, data) -> bytes:
        header = bytearray(12)

        # Formulate RTP header
        header[0] = 0x80
        header[1] = 0x78
        struct.pack_into('>H', header, 2, self.sequence)
        struct.pack_into('>I', header, 4, self.timestamp)
        struct.pack_into('>I', header, 8, self.ssrc)

        encrypt_packet = getattr(self, '_encrypt_' + self.mode)
        return encrypt_packet(header, data)

    def _encrypt_xsalsa20_poly1305(self, header: bytes, data) -> bytes:
        box = nacl.secret.SecretBox(bytes(self.secret_key))
        nonce = bytearray(24)
        nonce[:12] = header

        return header + box.encrypt(bytes(data), bytes(nonce)).ciphertext

    def _decrypt_xsalsa20_poly1305(self, header, data):
        box = nacl.secret.SecretBox(bytes(self.secret_key))
        nonce = bytearray(24)
        nonce[:12] = header

        return self._strip_header(box.decrypt(bytes(data), bytes(nonce)))

    def _encrypt_xsalsa20_poly1305_suffix(self, header: bytes, data) -> bytes:
        box = nacl.secret.SecretBox(bytes(self.secret_key))
        nonce = nacl.utils.random(nacl.secret.SecretBox.NONCE_SIZE)

        return header + box.encrypt(bytes(data), nonce).ciphertext + nonce

    def _decrypt_xsalsa20_poly1305_suffix(self, header, data):
        box = nacl.secret.SecretBox(bytes(self.secret_key))
        nonce_size = nacl.secret.SecretBox.NONCE_SIZE
        nonce = data[-nonce_size:]

        return self._strip_header(box.decrypt(bytes(data[:-nonce_size]), nonce))

    def _encrypt_xsalsa20_poly1305_lite(self, header: bytes, data) -> bytes:
        box = nacl.secret.SecretBox(bytes(self.secret_key))
        nonce = bytearray(24)

        nonce[:4] = struct.pack('>I', self._lite_nonce)
        self._checked_add('_lite_nonce', 1, 4294967295)

        return header + box.encrypt(bytes(data), bytes(nonce)).ciphertext + nonce[:4]

<<<<<<< HEAD
    def play(self, source: AudioSource, *, after: Optional[Callable[[Optional[Exception]], Any]] = None) -> None:
=======
    def _decrypt_xsalsa20_poly1305_lite(self, header, data):
        box = nacl.secret.SecretBox(bytes(self.secret_key))
        nonce = bytearray(24)
        nonce[:4] = data[-4:]
        data = data[:-4]

        return self._strip_header(box.decrypt(bytes(data), bytes(nonce)))

    def play(self, source: AudioSource, *, after: Callable[[Optional[Exception]], Any]=None) -> None:
>>>>>>> 0f2dda9d
        """Plays an :class:`AudioSource`.

        The finalizer, ``after`` is called after the source has been exhausted
        or an error occurred.

        If an error happens while the audio player is running, the exception is
        caught and the audio player is then stopped.  If no after callback is
        passed, any caught exception will be displayed as if it were raised.

        Parameters
        -----------
        source: :class:`AudioSource`
            The audio source we're reading from.
        after: Callable[[Optional[:class:`Exception`]], Any]
            The finalizer that is called after the stream is exhausted.
            This function must have a single parameter, ``error``, that
            denotes an optional exception that was raised during playing.

        Raises
        -------
        ClientException
            Already playing audio or not connected.
        TypeError
            Source is not a :class:`AudioSource` or after is not a callable.
        OpusNotLoaded
            Source is not opus encoded and opus is not loaded.
        """
        return self.player.play(source, after=after)

    def listen(self, *args, **kwargs):
        return self.listener.listen(*args, **kwargs)

    @property
    def source(self) -> Optional[AudioSource]:
        """Optional[:class:`AudioSource`]: The audio source being played, if playing.

        This property can also be used to change the audio source currently being played.
        """
        return self.player.source

    @source.setter
    def source(self, value: AudioSource) -> None:
        self.player.source = value

    @property
    def sink(self) -> Optional[AudioSink]:
        """Optional[:class:`AudioSink`]: Where received audio is being sent.

        This property can also be used to change the value.
        """
        return self.listener.sink

    @sink.setter
    def sink(self, value):
        self.listener.sink = value
        #if not isinstance(value, AudioSink):
            #raise TypeError('Expected AudioSink not {value.__class__.__name__}')
        #if self._recorder is None:
            #raise ValueError('Not listening')

    def send_audio_packet(self, data: bytes) -> None:
        """Sends an audio packet composed of the data.

        You must be connected to play audio.

        Parameters
        ----------
        data: :class:`bytes`
            The :term:`py:bytes-like object` denoting Opus voice data.

        Raises
        -------
        ClientException
            You are not connected.
        opus.OpusError
            Encoding the data failed.
        """
        self._checked_add('sequence', 1, 65535)
        packet = self._get_voice_packet(data)

        try:
            self.socket.sendto(packet, (self.endpoint_ip, self.voice_port))
        except BlockingIOError:
            _log.warning('A packet has been dropped (seq: %s, timestamp: %s).', self.sequence, self.timestamp)

        self._checked_add('timestamp', opus.Encoder.SAMPLES_PER_FRAME, 4294967295)<|MERGE_RESOLUTION|>--- conflicted
+++ resolved
@@ -45,11 +45,7 @@
 import logging
 import struct
 import threading
-<<<<<<< HEAD
-from typing import Any, Callable, List, Optional, TYPE_CHECKING, Tuple, Union
-=======
-from typing import Any, Callable, Dict, List, Optional, TYPE_CHECKING, Tuple
->>>>>>> 0f2dda9d
+from typing import Any, Callable, Dict, List, Optional, TYPE_CHECKING, Tuple, Union
 
 from . import opus, utils
 from .backoff import ExponentialBackoff
@@ -73,11 +69,6 @@
         SupportedModes,
     )
 
-<<<<<<< HEAD
-    VocalGuildChannel = Union[VoiceChannel, StageChannel]
-
-=======
->>>>>>> 0f2dda9d
 
 has_nacl: bool
 
@@ -93,10 +84,6 @@
     'VoiceClient',
 )
 
-<<<<<<< HEAD
-
-=======
->>>>>>> 0f2dda9d
 _log = logging.getLogger(__name__)
 
 
@@ -210,8 +197,6 @@
         self.client._connection._remove_voice_client(key_id)
 
 
-<<<<<<< HEAD
-=======
 class Player:
     def __init__(self, client: VoiceClient) -> None:
         self.client = client
@@ -367,7 +352,6 @@
             raise TypeError(f'sink must an AudioSink not {sink.__class__.__name__}')
 
 
->>>>>>> 0f2dda9d
 class VoiceClient(VoiceProtocol):
     """Represents a Discord voice connection.
 
@@ -389,20 +373,16 @@
         The voice connection token.
     endpoint: :class:`str`
         The endpoint we are connecting to.
-    channel: Union[:class:`VoiceChannel`, :class:`StageChannel`]
+    channel: :class:`abc.Connectable`
         The voice channel connected to.
     loop: :class:`asyncio.AbstractEventLoop`
         The event loop that the voice client is running on.
     """
 
-    channel: VocalGuildChannel
+    channel: abc.Connectable
     endpoint_ip: str
     voice_port: int
     secret_key: List[int]
-<<<<<<< HEAD
-    ssrc: int
-=======
->>>>>>> 0f2dda9d
 
     def __init__(self, client: Client, channel: abc.Connectable):
         if not has_nacl:
@@ -444,11 +424,6 @@
     )
 
     @property
-<<<<<<< HEAD
-    def guild(self) -> Guild:
-        """:class:`Guild`: The guild we're connected to."""
-        return self.channel.guild
-=======
     def ssrc(self) -> int:
         """:class:`str`: Our ssrc."""
         return self.idrcs.get(self.user.id)  # type: ignore
@@ -462,16 +437,11 @@
     def guild(self) -> Optional[Guild]:
         """Optional[:class:`Guild`]: The guild we're connected to, if applicable."""
         return getattr(self.channel, 'guild', None)
->>>>>>> 0f2dda9d
 
     @property
     def user(self) -> ClientUser:
         """:class:`ClientUser`: The user connected to voice (i.e. ourselves)."""
-<<<<<<< HEAD
         return self._state.user  # type: ignore - user can't be None after login
-=======
-        return self._state.user  # type: ignore
->>>>>>> 0f2dda9d
 
     # Connection related
 
@@ -487,15 +457,11 @@
                 # We're being disconnected so cleanup
                 await self.disconnect()
             else:
-<<<<<<< HEAD
-                self.channel = channel_id and self.guild.get_channel(int(channel_id))  # type: ignore - this won't be None
-=======
                 guild = self.guild
                 if guild is not None:
-                    self.channel = channel_id and guild.get_channel(int(channel_id))  # type: ignore
+                    self.channel = channel_id and guild.get_channel(int(channel_id))  # type: ignore - This won't be None
                 else:
-                    self.channel = channel_id and self._state._get_private_channel(int(channel_id))  # type: ignore
->>>>>>> 0f2dda9d
+                    self.channel = channel_id and self._state._get_private_channel(int(channel_id))  # type: ignore - This won't be None
         else:
             self._voice_state_complete.set()
 
@@ -504,16 +470,11 @@
             _log.info('Ignoring extraneous voice server update.')
             return
 
-<<<<<<< HEAD
-        self.token = data['token']
-        self.server_id = int(data['guild_id'])
-=======
         if 'token' in data:
             self.token = data['token']
         self.server_id = server_id = utils._get_as_snowflake(data, 'guild_id')
         if server_id is None:
             self.server_id = utils._get_as_snowflake(data, 'channel_id')
->>>>>>> 0f2dda9d
         endpoint = data.get('endpoint')
 
         if endpoint is None or self.token is None:
@@ -744,13 +705,8 @@
 
         Parameters
         -----------
-<<<<<<< HEAD
         channel: Optional[:class:`abc.Snowflake`]
-            The channel to move to. Must be a voice channel.
-=======
-        channel: :class:`abc.Snowflake`
-            The channel to move to. Must be a :class:`Connectable`.
->>>>>>> 0f2dda9d
+            The channel to move to. Must be a :class:`abc.Connectable`.
         """
         if self.guild:
             await self.guild.change_voice_state(channel=channel)
@@ -837,9 +793,6 @@
 
         return header + box.encrypt(bytes(data), bytes(nonce)).ciphertext + nonce[:4]
 
-<<<<<<< HEAD
-    def play(self, source: AudioSource, *, after: Optional[Callable[[Optional[Exception]], Any]] = None) -> None:
-=======
     def _decrypt_xsalsa20_poly1305_lite(self, header, data):
         box = nacl.secret.SecretBox(bytes(self.secret_key))
         nonce = bytearray(24)
@@ -849,7 +802,6 @@
         return self._strip_header(box.decrypt(bytes(data), bytes(nonce)))
 
     def play(self, source: AudioSource, *, after: Callable[[Optional[Exception]], Any]=None) -> None:
->>>>>>> 0f2dda9d
         """Plays an :class:`AudioSource`.
 
         The finalizer, ``after`` is called after the source has been exhausted
